/*
 * pgrep/pkill -- utilities to filter the process table
 *
 * Copyright 2000 Kjetil Torgrim Homme <kjetilho@ifi.uio.no>
 * Changes by Albert Cahalan, 2002,2006.
 * Changes by Roberto Polli <rpolli@babel.it>, 2012.
 *
 * This program is free software; you can redistribute it and/or
 * modify it under the terms of the GNU General Public License
 * as published by the Free Software Foundation; either version 2
 * of the License, or (at your option) any later version.
 *
 * This program is distributed in the hope that it will be useful,
 * but WITHOUT ANY WARRANTY; without even the implied warranty of
 * MERCHANTABILITY or FITNESS FOR A PARTICULAR PURPOSE.  See the
 * GNU General Public License for more details.
 *
 * You should have received a copy of the GNU General Public License
 * along with this program; if not, write to the Free Software
 * Foundation, Inc., 51 Franklin Street, Fifth Floor, Boston, MA  02110-1301, USA.
 */

#include <stdio.h>
#include <stdlib.h>
#include <limits.h>
#include <unistd.h>
#include <ctype.h>
#include <string.h>
#include <sys/types.h>
#include <sys/stat.h>
#include <fcntl.h>
#include <signal.h>
#include <pwd.h>
#include <grp.h>
#include <regex.h>
#include <errno.h>
#include <getopt.h>

/* EXIT_SUCCESS is 0 */
/* EXIT_FAILURE is 1 */
#define EXIT_USAGE 2
#define EXIT_FATAL 3
#define XALLOC_EXIT_CODE EXIT_FATAL

#define CMDSTRSIZE 4096

#include "c.h"
#include "fileutils.h"
#include "nsutils.h"
#include "nls.h"
#include "xalloc.h"
#include "proc/readproc.h"
#include "proc/sig.h"
#include "proc/devname.h"
#include "proc/sysinfo.h"
#include "proc/version.h" /* procps_version */

static int i_am_pkill = 0;

struct el {
	long	num;
	char *	str;
};

/* User supplied arguments */

static int opt_full = 0;
static int opt_long = 0;
static int opt_longlong = 0;
static int opt_oldest = 0;
static int opt_newest = 0;
static int opt_negate = 0;
static int opt_exact = 0;
static int opt_count = 0;
static int opt_signal = SIGTERM;
static int opt_lock = 0;
static int opt_case = 0;
static int opt_echo = 0;
static int opt_threads = 0;
static pid_t opt_ns_pid = 0;

static const char *opt_delim = "\n";
static struct el *opt_pgrp = NULL;
static struct el *opt_rgid = NULL;
static struct el *opt_pid = NULL;
static struct el *opt_ppid = NULL;
static struct el *opt_sid = NULL;
static struct el *opt_term = NULL;
static struct el *opt_euid = NULL;
static struct el *opt_ruid = NULL;
static struct el *opt_nslist = NULL;
static char *opt_pattern = NULL;
static char *opt_pidfile = NULL;

/* by default, all namespaces will be checked */
static int ns_flags = 0x3f;

static int __attribute__ ((__noreturn__)) usage(int opt)
{
	int err = (opt == '?');
	FILE *fp = err ? stderr : stdout;

	fputs(USAGE_HEADER, fp);
	fprintf(fp, _(" %s [options] <pattern>\n"), program_invocation_short_name);
	fputs(USAGE_OPTIONS, fp);
	if (i_am_pkill == 0) {
		fputs(_(" -d, --delimiter <string>  specify output delimiter\n"
			" -l, --list-name           list PID and process name\n"
			" -v, --inverse             negates the matching\n"
			" -w, --lightweight         list all TID\n"
		), fp);
	}
	if (i_am_pkill == 1) {
		fputs(_(" -<sig>, --signal <sig>    signal to send (either number or name)\n"
			" -e, --echo                display what is killed\n"), fp);
	}
	fputs(_(" -c, --count               count of matching processes\n"
		" -f, --full                use full process name to match\n"
		" -g, --pgroup <id,...>     match listed process group IDs\n"
		" -G, --group <gid,...>     match real group IDs\n"
		" -n, --newest              select most recently started\n"
		" -o, --oldest              select least recently started\n"
		" -P, --parent <ppid,...>   match only child processes of the given parent\n"
		" -s, --session <sid,...>   match session IDs\n"
		" -t, --terminal <tty,...>  match by controlling terminal\n"
		" -u, --euid <id,...>       match by effective IDs\n"
		" -U, --uid <id,...>        match by real IDs\n"
		" -x, --exact               match exactly with the command name\n"
		" -F, --pidfile <file>      read PIDs from file\n"
		" -L, --logpidfile          fail if PID file is not locked\n"
		" --ns <pid>                match the processes that belong to the same\n"
		"                           namespace as <pid>\n"
		" --nslist <ns,...>         list which namespaces will be considered for\n"
		"                           the --ns option.\n"
		"                           Available namespaces: ipc, mnt, net, pid, user, uts\n"), fp);
	fputs(USAGE_SEPARATOR, fp);
	fputs(USAGE_HELP, fp);
	fputs(USAGE_VERSION, fp);
	fprintf(fp, USAGE_MAN_TAIL("pgrep(1)"));

	exit(fp == stderr ? EXIT_FAILURE : EXIT_SUCCESS);
}

static struct el *split_list (const char *restrict str, int (*convert)(const char *, struct el *))
{
	char *copy = xstrdup (str);
	char *ptr = copy;
	char *sep_pos;
	int i = 0;
	int size = 0;
	struct el *list = NULL;

	do {
		if (i == size) {
			size = size * 5 / 4 + 4;
			/* add 1 because slot zero is a count */
			list = xrealloc (list, 1 + size * sizeof *list);
		}
		sep_pos = strchr (ptr, ',');
		if (sep_pos)
			*sep_pos = 0;
		/* Use ++i instead of i++ because slot zero is a count */
		if (list && !convert (ptr, &list[++i]))
			exit (EXIT_USAGE);
		if (sep_pos)
			ptr = sep_pos + 1;
	} while (sep_pos);

	free (copy);
	if (!i) {
		free (list);
		list = NULL;
	} else {
		list[0].num = i;
	}
	return list;
}

/* strict_atol returns a Boolean: TRUE if the input string
 * contains a plain number, FALSE if there are any non-digits. */
static int strict_atol (const char *restrict str, long *restrict value)
{
	int res = 0;
	int sign = 1;

	if (*str == '+')
		++str;
	else if (*str == '-') {
		++str;
		sign = -1;
	}

	for ( ; *str; ++str) {
		if (! isdigit (*str))
			return (0);
		res *= 10;
		res += *str - '0';
	}
	*value = sign * res;
	return 1;
}

#include <sys/file.h>

/* We try a read lock. The daemon should have a write lock.
 * Seen using flock: FreeBSD code */
static int has_flock(int fd)
{
	return flock(fd, LOCK_SH|LOCK_NB)==-1 && errno==EWOULDBLOCK;
}

/* We try a read lock. The daemon should have a write lock.
 * Seen using fcntl: libslack */
static int has_fcntl(int fd)
{
	struct flock f;  /* seriously, struct flock is for a fnctl lock! */
	f.l_type = F_RDLCK;
	f.l_whence = SEEK_SET;
	f.l_start = 0;
	f.l_len = 0;
	return fcntl(fd,F_SETLK,&f)==-1 && (errno==EACCES || errno==EAGAIN);
}

static struct el *read_pidfile(void)
{
	char buf[12];
	int fd;
	struct stat sbuf;
	char *endp;
	int n, pid;
	struct el *list = NULL;

	fd = open(opt_pidfile, O_RDONLY|O_NOCTTY|O_NONBLOCK);
	if(fd<0)
		goto just_ret;
	if(fstat(fd,&sbuf) || !S_ISREG(sbuf.st_mode) || sbuf.st_size<1)
		goto out;
	/* type of lock, if any, is not standardized on Linux */
	if(opt_lock && !has_flock(fd) && !has_fcntl(fd))
		goto out;
	memset(buf,'\0',sizeof buf);
	n = read(fd,buf+1,sizeof buf-2);
	if (n<1)
		goto out;
	pid = strtoul(buf+1,&endp,10);
	if(endp<=buf+1 || pid<1 || pid>0x7fffffff)
		goto out;
	if(*endp && !isspace(*endp))
		goto out;
	list = xmalloc(2 * sizeof *list);
	list[0].num = 1;
	list[1].num = pid;
out:
	close(fd);
just_ret:
	return list;
}

static int conv_uid (const char *restrict name, struct el *restrict e)
{
	struct passwd *pwd;

	if (strict_atol (name, &e->num))
		return (1);

	pwd = getpwnam (name);
	if (pwd == NULL) {
		xwarnx(_("invalid user name: %s"), name);
		return 0;
	}
	e->num = pwd->pw_uid;
	return 1;
}


static int conv_gid (const char *restrict name, struct el *restrict e)
{
	struct group *grp;

	if (strict_atol (name, &e->num))
		return 1;

	grp = getgrnam (name);
	if (grp == NULL) {
		xwarnx(_("invalid group name: %s"), name);
		return 0;
	}
	e->num = grp->gr_gid;
	return 1;
}


static int conv_pgrp (const char *restrict name, struct el *restrict e)
{
	if (! strict_atol (name, &e->num)) {
		xwarnx(_("invalid process group: %s"), name);
		return 0;
	}
	if (e->num == 0)
		e->num = getpgrp ();
	return 1;
}


static int conv_sid (const char *restrict name, struct el *restrict e)
{
	if (! strict_atol (name, &e->num)) {
		xwarnx(_("invalid session id: %s"), name);
		return 0;
	}
	if (e->num == 0)
		e->num = getsid (0);
	return 1;
}


static int conv_num (const char *restrict name, struct el *restrict e)
{
	if (! strict_atol (name, &e->num)) {
		xwarnx(_("not a number: %s"), name);
		return 0;
	}
	return 1;
}


static int conv_str (const char *restrict name, struct el *restrict e)
{
	e->str = xstrdup (name);
	return 1;
}


static int conv_ns (const char *restrict name, struct el *restrict e)
{
	int rc = conv_str(name, e);
	int id;

	ns_flags = 0;
	id = get_ns_id(name);
	if (id == -1)
		return 0;
	ns_flags |= (1 << id);

	return rc;
}

static int match_numlist (long value, const struct el *restrict list)
{
	int found = 0;
	if (list == NULL)
		found = 0;
	else {
		int i;
		for (i = list[0].num; i > 0; i--) {
			if (list[i].num == value)
				found = 1;
		}
	}
	return found;
}

static int match_strlist (const char *restrict value, const struct el *restrict list)
{
	int found = 0;
	if (list == NULL)
		found = 0;
	else {
		int i;
		for (i = list[0].num; i > 0; i--) {
			if (! strcmp (list[i].str, value))
				found = 1;
		}
	}
	return found;
}

static int match_ns (const proc_t *task, const proc_t *ns_task)
{
	int found = 1;
	int i;

	for (i = 0; i < NUM_NS; i++) {
		if (ns_flags & (1 << i)) {
			if (task->ns[i] != ns_task->ns[i])
				found = 0;
		}
	}

	return found;
}

static void output_numlist (const struct el *restrict list, int num)
{
	int i;
	const char *delim = opt_delim;
	for (i = 0; i < num; i++) {
		if(i+1==num)
			delim = "\n";
		printf ("%ld%s", list[i].num, delim);
	}
}

static void output_strlist (const struct el *restrict list, int num)
{
/* FIXME: escape codes */
	int i;
	const char *delim = opt_delim;
	for (i = 0; i < num; i++) {
		if(i+1==num)
			delim = "\n";
		printf ("%lu %s%s", list[i].num, list[i].str, delim);
	}
}

static PROCTAB *do_openproc (void)
{
	PROCTAB *ptp;
	int flags = 0;

	if (opt_pattern || opt_full)
		flags |= PROC_FILLCOM;
	if (opt_ruid || opt_rgid)
		flags |= PROC_FILLSTATUS;
	if (opt_oldest || opt_newest || opt_pgrp || opt_sid || opt_term)
		flags |= PROC_FILLSTAT;
	if (!(flags & PROC_FILLSTAT))
		flags |= PROC_FILLSTATUS;  /* FIXME: need one, and PROC_FILLANY broken */
	if (opt_ns_pid)
		flags |= PROC_FILLNS;
	if (opt_euid && !opt_negate) {
		int num = opt_euid[0].num;
		int i = num;
		uid_t *uids = xmalloc (num * sizeof (uid_t));
		while (i-- > 0) {
			uids[i] = opt_euid[i+1].num;
		}
		flags |= PROC_UID;
		ptp = openproc (flags, uids, num);
	} else {
		ptp = openproc (flags);
	}
	return ptp;
}

static regex_t * do_regcomp (void)
{
	regex_t *preg = NULL;

	if (opt_pattern) {
		char *re;
		char errbuf[256];
		int re_err;

		preg = xmalloc (sizeof (regex_t));
		if (opt_exact) {
			re = xmalloc (strlen (opt_pattern) + 5);
			sprintf (re, "^(%s)$", opt_pattern);
		} else {
			re = opt_pattern;
		}

		re_err = regcomp (preg, re, REG_EXTENDED | REG_NOSUB | opt_case);
		if (re_err) {
			regerror (re_err, preg, errbuf, sizeof(errbuf));
			fputs(errbuf,stderr);
			exit (EXIT_USAGE);
		}
	}
	return preg;
}

static struct el * select_procs (int *num)
{
	PROCTAB *ptp;
	proc_t task;
	unsigned long long saved_start_time;      /* for new/old support */
	pid_t saved_pid = 0;                      /* for new/old support */
	int matches = 0;
	int size = 0;
	regex_t *preg;
	pid_t myself = getpid();
	struct el *list = NULL;
	char cmdline[CMDSTRSIZE];
	char cmdsearch[CMDSTRSIZE];
	char cmdoutput[CMDSTRSIZE];
	proc_t ns_task;

	ptp = do_openproc();
	preg = do_regcomp();

	if (opt_newest) saved_start_time =  0ULL;
	else saved_start_time = ~0ULL;

	if (opt_newest) saved_pid = 0;
	if (opt_oldest) saved_pid = INT_MAX;
<<<<<<< HEAD

=======
	if (opt_ns_pid && ns_read(opt_ns_pid, &ns_task)) {
		fputs(_("Error reading reference namespace information\n"),
		      stderr);
		exit (EXIT_FATAL);
	}
	
>>>>>>> 91d225f3
	memset(&task, 0, sizeof (task));
	while(readproc(ptp, &task)) {
		int match = 1;

		if (task.XXXID == myself)
			continue;
		else if (opt_newest && task.start_time < saved_start_time)
			match = 0;
		else if (opt_oldest && task.start_time > saved_start_time)
			match = 0;
		else if (opt_ppid && ! match_numlist (task.ppid, opt_ppid))
			match = 0;
		else if (opt_pid && ! match_numlist (task.tgid, opt_pid))
			match = 0;
		else if (opt_pgrp && ! match_numlist (task.pgrp, opt_pgrp))
			match = 0;
		else if (opt_euid && ! match_numlist (task.euid, opt_euid))
			match = 0;
		else if (opt_ruid && ! match_numlist (task.ruid, opt_ruid))
			match = 0;
		else if (opt_rgid && ! match_numlist (task.rgid, opt_rgid))
			match = 0;
		else if (opt_sid && ! match_numlist (task.session, opt_sid))
			match = 0;
		else if (opt_ns_pid && ! match_ns (&task, &ns_task))
			match = 0;
		else if (opt_term) {
			if (task.tty == 0) {
				match = 0;
			} else {
				char tty[256];
				dev_to_tty (tty, sizeof(tty) - 1,
					    task.tty, task.XXXID, ABBREV_DEV);
				match = match_strlist (tty, opt_term);
			}
		}
		if (task.cmdline && (opt_longlong || opt_full) && match && opt_pattern) {
			int i = 0;
			int bytes = sizeof (cmdline) - 1;

			/* make sure it is always NUL-terminated */
			cmdline[bytes] = 0;
			/* make room for SPC in loop below */
			--bytes;

			strncpy (cmdline, task.cmdline[i], bytes);
			bytes -= strlen (task.cmdline[i++]);
			while (task.cmdline[i] && bytes > 0) {
				strncat (cmdline, " ", bytes);
				strncat (cmdline, task.cmdline[i], bytes);
				bytes -= strlen (task.cmdline[i++]) + 1;
			}
		}

		if (opt_long || opt_longlong || (match && opt_pattern)) {
			if (opt_longlong && task.cmdline)
				strncpy (cmdoutput, cmdline, CMDSTRSIZE);
			else
				strncpy (cmdoutput, task.cmd, CMDSTRSIZE);
		}

		if (match && opt_pattern) {
			if (opt_full && task.cmdline)
				strncpy (cmdsearch, cmdline, CMDSTRSIZE);
			else
				strncpy (cmdsearch, task.cmd, CMDSTRSIZE);

			if (regexec (preg, cmdsearch, 0, NULL, 0) != 0)
				match = 0;
		}

		if (match ^ opt_negate) {	/* Exclusive OR is neat */
			if (opt_newest) {
				if (saved_start_time == task.start_time &&
				    saved_pid > task.XXXID)
					continue;
				saved_start_time = task.start_time;
				saved_pid = task.XXXID;
				matches = 0;
			}
			if (opt_oldest) {
				if (saved_start_time == task.start_time &&
				    saved_pid < task.XXXID)
					continue;
				saved_start_time = task.start_time;
				saved_pid = task.XXXID;
				matches = 0;
			}
			if (matches == size) {
				size = size * 5 / 4 + 4;
				list = xrealloc(list, size * sizeof *list);
			}
			if (list && (opt_long || opt_longlong || opt_echo)) {
				list[matches].num = task.XXXID;
				list[matches++].str = xstrdup (cmdoutput);
			} else if (list) {
				list[matches++].num = task.XXXID;
			} else {
				xerrx(EXIT_FAILURE, _("internal error"));
			}

			// pkill does not need subtasks!
			// this control is still done at
			// argparse time, but a further
			// control is free
			if (opt_threads && !i_am_pkill) {
				proc_t subtask;
				memset(&subtask, 0, sizeof (subtask));
				while (readtask(ptp, &task, &subtask)){
					// don't add redundand tasks
					if (task.XXXID == subtask.XXXID)
						continue;

					// eventually grow output buffer
					if (matches == size) {
						size = size * 5 / 4 + 4;
						list = realloc(list, size * sizeof *list);
						if (list == NULL)
							exit (EXIT_FATAL);
					}
					if (opt_long) {
						list[matches].str = xstrdup (cmdoutput);
						list[matches++].num = subtask.XXXID;
					} else {
						list[matches++].num = subtask.XXXID;
					}
					memset(&subtask, 0, sizeof (subtask));
				}
			}



		}





		memset (&task, 0, sizeof (task));
	}
	closeproc (ptp);
	*num = matches;
	return list;
}

static int signal_option(int *argc, char **argv)
{
	int sig;
	int i;
	for (i = 1; i < *argc; i++) {
		if (argv[i][0] == '-') {
			sig = signal_name_to_number(argv[i] + 1);
			if (sig == -1 && isdigit(argv[i][1]))
				sig = atoi(argv[i] + 1);
			if (-1 < sig) {
				memmove(argv + i, argv + i + 1,
					sizeof(char *) * (*argc - i));
				(*argc)--;
				return sig;
			}
		}
	}
	return -1;
}

static void parse_opts (int argc, char **argv)
{
	char opts[32] = "";
	int opt;
	int criteria_count = 0;

	enum {
		SIGNAL_OPTION = CHAR_MAX + 1,
		NS_OPTION,
		NSLIST_OPTION,
	};
	static const struct option longopts[] = {
		{"signal", required_argument, NULL, SIGNAL_OPTION},
		{"count", no_argument, NULL, 'c'},
		{"delimiter", required_argument, NULL, 'd'},
		{"list-name", no_argument, NULL, 'l'},
		{"list-full", no_argument, NULL, 'a'},
		{"full", no_argument, NULL, 'f'},
		{"pgroup", required_argument, NULL, 'g'},
		{"group", required_argument, NULL, 'G'},
		{"newest", no_argument, NULL, 'n'},
		{"oldest", no_argument, NULL, 'o'},
		{"parent", required_argument, NULL, 'P'},
		{"session", required_argument, NULL, 's'},
		{"terminal", required_argument, NULL, 't'},
		{"euid", required_argument, NULL, 'u'},
		{"uid", required_argument, NULL, 'U'},
		{"inverse", no_argument, NULL, 'v'},
		{"lightweight", no_argument, NULL, 'w'},
		{"exact", no_argument, NULL, 'x'},
		{"pidfile", required_argument, NULL, 'F'},
		{"logpidfile", no_argument, NULL, 'L'},
		{"echo", no_argument, NULL, 'e'},
		{"ns", required_argument, NULL, NS_OPTION},
		{"nslist", required_argument, NULL, NSLIST_OPTION},
		{"help", no_argument, NULL, 'h'},
		{"version", no_argument, NULL, 'V'},
		{NULL, 0, NULL, 0}
	};

	if (strstr (program_invocation_short_name, "pkill")) {
		int sig;
		i_am_pkill = 1;
		sig = signal_option(&argc, argv);
		if (-1 < sig)
			opt_signal = sig;
		/* These options are for pkill only */
		strcat (opts, "e");
	} else {
		/* These options are for pgrep only */
		strcat (opts, "lad:vw");
	}

	strcat (opts, "LF:cfnoxP:g:s:u:U:G:t:?Vh");

	while ((opt = getopt_long (argc, argv, opts, longopts, NULL)) != -1) {
		switch (opt) {
		case SIGNAL_OPTION:
			opt_signal = signal_name_to_number (optarg);
			if (opt_signal == -1 && isdigit (optarg[0]))
				opt_signal = atoi (optarg);
			break;
		case 'e':
			opt_echo = 1;
			break;
/*		case 'D':   / * FreeBSD: print info about non-matches for debugging * /
 *			break; */
		case 'F':   /* FreeBSD: the arg is a file containing a PID to match */
			opt_pidfile = xstrdup (optarg);
			++criteria_count;
			break;
		case 'G':   /* Solaris: match rgid/rgroup */
			opt_rgid = split_list (optarg, conv_gid);
			if (opt_rgid == NULL)
				usage (opt);
			++criteria_count;
			break;
/*		case 'I':   / * FreeBSD: require confirmation before killing * /
 *			break; */
/*		case 'J':   / * Solaris: match by project ID (name or number) * /
 *			break; */
		case 'L':   /* FreeBSD: fail if pidfile (see -F) not locked */
			opt_lock++;
			break;
/*		case 'M':   / * FreeBSD: specify core (OS crash dump) file * /
 *			break; */
/*		case 'N':   / * FreeBSD: specify alternate namelist file (for us, System.map -- but we don't need it) * /
 *			break; */
		case 'P':   /* Solaris: match by PPID */
			opt_ppid = split_list (optarg, conv_num);
			if (opt_ppid == NULL)
				usage (opt);
			++criteria_count;
			break;
/*		case 'S':   / * FreeBSD: don't ignore the built-in kernel tasks * /
 *			break; */
/*		case 'T':   / * Solaris: match by "task ID" (probably not a Linux task) * /
 *			break; */
		case 'U':   /* Solaris: match by ruid/rgroup */
			opt_ruid = split_list (optarg, conv_uid);
			if (opt_ruid == NULL)
				usage (opt);
			++criteria_count;
			break;
		case 'V':
			printf(PROCPS_NG_VERSION);
			exit(EXIT_SUCCESS);
/*		case 'c':   / * Solaris: match by contract ID * /
 *			break; */
		case 'c':
			opt_count = 1;
			break;
		case 'd':   /* Solaris: change the delimiter */
			opt_delim = xstrdup (optarg);
			break;
		case 'f':   /* Solaris: match full process name (as in "ps -f") */
			opt_full = 1;
			break;
		case 'g':   /* Solaris: match pgrp */
			opt_pgrp = split_list (optarg, conv_pgrp);
			if (opt_pgrp == NULL)
				usage (opt);
			++criteria_count;
			break;
/*		case 'i':   / * FreeBSD: ignore case. OpenBSD: withdrawn. See -I. This sucks. * /
 *			if (opt_case)
 *				usage (opt);
 *			opt_case = REG_ICASE;
 *			break; */
/*		case 'j':   / * FreeBSD: restricted to the given jail ID * /
 *			break; */
		case 'l':   /* Solaris: long output format (pgrep only) Should require -f for beyond argv[0] maybe? */
			opt_long = 1;
			break;
		case 'a':
			opt_longlong = 1;
			break;
		case 'n':   /* Solaris: match only the newest */
			if (opt_oldest|opt_negate|opt_newest)
				usage (opt);
			opt_newest = 1;
			++criteria_count;
			break;
		case 'o':   /* Solaris: match only the oldest */
			if (opt_oldest|opt_negate|opt_newest)
				usage (opt);
			opt_oldest = 1;
			++criteria_count;
			break;
		case 's':   /* Solaris: match by session ID -- zero means self */
			opt_sid = split_list (optarg, conv_sid);
			if (opt_sid == NULL)
				usage (opt);
			++criteria_count;
			break;
		case 't':   /* Solaris: match by tty */
			opt_term = split_list (optarg, conv_str);
			if (opt_term == NULL)
				usage (opt);
			++criteria_count;
			break;
		case 'u':   /* Solaris: match by euid/egroup */
			opt_euid = split_list (optarg, conv_uid);
			if (opt_euid == NULL)
				usage (opt);
			++criteria_count;
			break;
		case 'v':   /* Solaris: as in grep, invert the matching (uh... applied after selection I think) */
			if (opt_oldest|opt_negate|opt_newest)
				usage (opt);
			opt_negate = 1;
			break;
		case 'w':   // Linux: show threads (lightweight process) too
			opt_threads = 1;
			break;
		/* OpenBSD -x, being broken, does a plain string */
		case 'x':   /* Solaris: use ^(regexp)$ in place of regexp (FreeBSD too) */
			opt_exact = 1;
			break;
/*		case 'z':   / * Solaris: match by zone ID * /
 *			break; */
		case NS_OPTION:
			opt_ns_pid = atoi(optarg);
			if (opt_ns_pid == 0)
				usage (opt);
			++criteria_count;
			break;
		case NSLIST_OPTION:
			opt_nslist = split_list (optarg, conv_ns);
			if (opt_nslist == NULL)
				usage (opt);
			break;
		case 'h':
			usage (opt);
			break;
		case '?':
			usage (optopt ? optopt : opt);
			break;
		}
	}

	if(opt_lock && !opt_pidfile)
		xerrx(EXIT_FAILURE, _("-L without -F makes no sense\n"
				     "Try `%s --help' for more information."),
				     program_invocation_short_name);

	if(opt_pidfile){
		opt_pid = read_pidfile();
		if(!opt_pid)
			xerrx(EXIT_FAILURE, _("pidfile not valid\n"
					     "Try `%s --help' for more information."),
					     program_invocation_short_name);
	}

	if (argc - optind == 1)
		opt_pattern = argv[optind];
	else if (argc - optind > 1)
		xerrx(EXIT_FAILURE, _("only one pattern can be provided\n"
				     "Try `%s --help' for more information."),
				     program_invocation_short_name);
	else if (criteria_count == 0)
		xerrx(EXIT_FAILURE, _("no matching criteria specified\n"
				     "Try `%s --help' for more information."),
				     program_invocation_short_name);
}


int main (int argc, char **argv)
{
	struct el *procs;
	int num;

#ifdef HAVE_PROGRAM_INVOCATION_NAME
	program_invocation_name = program_invocation_short_name;
#endif
	setlocale (LC_ALL, "");
	bindtextdomain(PACKAGE, LOCALEDIR);
	textdomain(PACKAGE);
	atexit(close_stdout);

	parse_opts (argc, argv);

	procs = select_procs (&num);
	if (i_am_pkill) {
		int i;
		for (i = 0; i < num; i++) {
			if (kill (procs[i].num, opt_signal) != -1) {
				if (opt_echo)
					printf(_("%s killed (pid %lu)\n"), procs[i].str, procs[i].num);
				continue;
			}
			if (errno==ESRCH)
				 /* gone now, which is OK */
				continue;
			xwarn(_("killing pid %ld failed"), procs[i].num);
		}
		if (opt_count)
			fprintf(stdout, "%d\n", num);
	} else {
		if (opt_count) {
			fprintf(stdout, "%d\n", num);
		} else {
			if (opt_long || opt_longlong)
				output_strlist (procs,num);
			else
				output_numlist (procs,num);
		}
	}
	return !num; /* exit(EXIT_SUCCESS) if match, otherwise exit(EXIT_FAILURE) */
}<|MERGE_RESOLUTION|>--- conflicted
+++ resolved
@@ -494,16 +494,12 @@
 
 	if (opt_newest) saved_pid = 0;
 	if (opt_oldest) saved_pid = INT_MAX;
-<<<<<<< HEAD
-
-=======
 	if (opt_ns_pid && ns_read(opt_ns_pid, &ns_task)) {
 		fputs(_("Error reading reference namespace information\n"),
 		      stderr);
 		exit (EXIT_FATAL);
 	}
 	
->>>>>>> 91d225f3
 	memset(&task, 0, sizeof (task));
 	while(readproc(ptp, &task)) {
 		int match = 1;
