/*
 * uptime.c - display system uptime
 * Copyright (C) 2012 Craig Small <csmall-procps@enc.com.au>
 *
 * This library is free software; you can redistribute it and/or
 * modify it under the terms of the GNU Lesser General Public
 * License as published by the Free Software Foundation; either
 * version 2.1 of the License, or (at your option) any later version.
 *
 * This library is distributed in the hope that it will be useful,
 * but WITHOUT ANY WARRANTY; without even the implied warranty of
 * MERCHANTABILITY or FITNESS FOR A PARTICULAR PURPOSE.  See the GNU
 * Lesser General Public License for more details.
 *
 * You should have received a copy of the GNU Lesser General Public
 * License along with this library; if not, write to the Free Software
 * Foundation, Inc., 51 Franklin Street, Fifth Floor, Boston, MA  02110-1301  USA
 */

#include <errno.h>
#include <getopt.h>
#include <stdlib.h>
#include <stdio.h>
#include <time.h>
#include <sys/time.h>

#include "c.h"
#include "fileutils.h"
#include "nls.h"
#include "proc/sysinfo.h"
#include "proc/whattime.h"
#include "proc/version.h"

static void print_uptime_since()
{
	double now, uptime_secs, idle_secs;
	time_t up_since_secs;
	struct tm *up_since;
	struct timeval tim;

	/* Get the current time and convert it to a double */
	gettimeofday(&tim, NULL);
	now = tim.tv_sec + (tim.tv_usec / 1000000.0);

	/* Get the uptime and calculate when that was */
	uptime(&uptime_secs, &idle_secs);
	up_since_secs = (time_t) ((now - uptime_secs) + 0.5);

	/* Show this */
	up_since = localtime(&up_since_secs);
	printf("%04d-%02d-%02d %02d:%02d:%02d\n",
		up_since->tm_year + 1900, up_since->tm_mon + 1, up_since->tm_mday,
		up_since->tm_hour, up_since->tm_min, up_since->tm_sec);
}

static void __attribute__ ((__noreturn__)) usage(FILE * out)
{
	fputs(USAGE_HEADER, out);
	fprintf(out, _(" %s [options]\n"), program_invocation_short_name);
	fputs(USAGE_OPTIONS, out);
	fputs(_(" -p, --pretty   show uptime in pretty format\n"), out);
	fputs(USAGE_HELP, out);
	fputs(_(" -s, --since    system up since\n"), out);
	fputs(USAGE_VERSION, out);
	fprintf(out, USAGE_MAN_TAIL("uptime(1)"));

	exit(out == stderr ? EXIT_FAILURE : EXIT_SUCCESS);
}

int main(int argc, char **argv)
{
	int c, p = 0;

	static const struct option longopts[] = {
		{"pretty", no_argument, NULL, 'p'},
		{"help", no_argument, NULL, 'h'},
		{"since", no_argument, NULL, 's'},
		{"version", no_argument, NULL, 'V'},
		{NULL, 0, NULL, 0}
	};

#ifdef HAVE_PROGRAM_INVOCATION_NAME
	program_invocation_name = program_invocation_short_name;
#endif
	setlocale (LC_ALL, "");
	bindtextdomain(PACKAGE, LOCALEDIR);
	textdomain(PACKAGE);
	atexit(close_stdout);

<<<<<<< HEAD
	while ((c = getopt_long(argc, argv, "hsV", longopts, NULL)) != -1)
=======
	while ((c = getopt_long(argc, argv, "phV", longopts, NULL)) != -1)
>>>>>>> 3e7f78d2
		switch (c) {
		case 'p':
			p = 1;
			break;
		case 'h':
			usage(stdout);
		case 's':
			print_uptime_since();
			return EXIT_SUCCESS;
		case 'V':
			printf(PROCPS_NG_VERSION);
			return EXIT_SUCCESS;
		default:
			usage(stderr);
		}

	print_uptime(p);
	return EXIT_SUCCESS;
}<|MERGE_RESOLUTION|>--- conflicted
+++ resolved
@@ -87,11 +87,7 @@
 	textdomain(PACKAGE);
 	atexit(close_stdout);
 
-<<<<<<< HEAD
-	while ((c = getopt_long(argc, argv, "hsV", longopts, NULL)) != -1)
-=======
-	while ((c = getopt_long(argc, argv, "phV", longopts, NULL)) != -1)
->>>>>>> 3e7f78d2
+	while ((c = getopt_long(argc, argv, "phsV", longopts, NULL)) != -1)
 		switch (c) {
 		case 'p':
 			p = 1;
