/*
 * watch -- execute a program repeatedly, displaying output fullscreen
 *
 * Based on the original 1991 'watch' by Tony Rems <rembo@unisoft.com>
 * (with mods and corrections by Francois Pinard).
 *
 * Substantially reworked, new features (differences option, SIGWINCH
 * handling, unlimited command length, long line handling) added Apr
 * 1999 by Mike Coleman <mkc@acm.org>.
 *
 * Changes by Albert Cahalan, 2002-2003.
 * stderr handling, exec, and beep option added by Morty Abzug, 2008
 * Unicode Support added by Jarrod Lowe <procps@rrod.net> in 2009.
 *
 * This library is free software; you can redistribute it and/or
 * modify it under the terms of the GNU Lesser General Public
 * License as published by the Free Software Foundation; either
 * version 2.1 of the License, or (at your option) any later version.
 *
 * This library is distributed in the hope that it will be useful,
 * but WITHOUT ANY WARRANTY; without even the implied warranty of
 * MERCHANTABILITY or FITNESS FOR A PARTICULAR PURPOSE.  See the GNU
 * Lesser General Public License for more details.
 *
 * You should have received a copy of the GNU Lesser General Public
 * License along with this library; if not, write to the Free Software
 * Foundation, Inc., 51 Franklin Street, Fifth Floor, Boston, MA  02110-1301  USA
 */

#include "c.h"
#include "config.h"
#include "fileutils.h"
#include "nls.h"
#include "proc/procps.h"
#include "strutils.h"
#include "xalloc.h"
#include <ctype.h>
#include <errno.h>
#include <errno.h>
#include <getopt.h>
#include <locale.h>
#include <locale.h>
#include <signal.h>
#include <stdio.h>
#include <stdlib.h>
#include <string.h>
#include <sys/ioctl.h>
#include <sys/time.h>
#include <sys/wait.h>
#include <termios.h>
#include <termios.h>
#include <time.h>
#include <unistd.h>
#ifdef WITH_WATCH8BIT
# include <wchar.h>
# include <ncursesw/ncurses.h>
#else
# include <ncurses.h>
#endif	/* WITH_WATCH8BIT */

#ifdef FORCE_8BIT
# undef isprint
# define isprint(x) ( (x>=' '&&x<='~') || (x>=0xa0) )
#endif

/* Boolean command line options */
static int flags;
#define WATCH_DIFF	(1 << 1)
#define WATCH_CUMUL	(1 << 2)
#define WATCH_EXEC	(1 << 3)
#define WATCH_BEEP	(1 << 4)
#define WATCH_COLOR	(1 << 5)
#define WATCH_ERREXIT	(1 << 6)
#define WATCH_CHGEXIT	(1 << 7)

static int curses_started = 0;
static long height = 24, width = 80;
static int screen_size_changed = 0;
static int first_screen = 1;
static int show_title = 2;	/* number of lines used, 2 or 0 */
static int precise_timekeeping = 0;

#define min(x,y) ((x) > (y) ? (y) : (x))
#define MAX_ANSIBUF 10

static void __attribute__ ((__noreturn__))
    usage(FILE * out)
{
	fputs(USAGE_HEADER, out);
	fprintf(out,
              _(" %s [options] command\n"), program_invocation_short_name);
	fputs(USAGE_OPTIONS, out);
	fputs(_("  -b, --beep             beep if command has a non-zero exit\n"
		"  -c, --color            interpret ANSI color sequences\n"
		"  -d, --differences[=<permanent>]\n"
                "                         highlight changes between updates\n"
		"  -e, --errexit          exit if command has a non-zero exit\n"
		"  -g, --chgexit          exit when output from command changes\n"
		"  -n, --interval <secs>  seconds to wait between updates\n"
		"  -p, --precise          attempt run command in precise intervals\n"
		"  -t, --no-title         turn off header\n"
		"  -x, --exec             pass command to exec instead of \"sh -c\"\n"), out);
	fputs(USAGE_SEPARATOR, out);
	fputs(USAGE_HELP, out);
	fputs(_(" -v, --version  output version information and exit\n"), out);
	fprintf(out, USAGE_MAN_TAIL("watch(1)"));

	exit(out == stderr ? EXIT_FAILURE : EXIT_SUCCESS);
}

static void init_ansi_colors(void)
{
	int i;
	short ncurses_colors[] = {
		COLOR_BLACK, COLOR_RED, COLOR_GREEN, COLOR_YELLOW, COLOR_BLUE,
		COLOR_MAGENTA, COLOR_CYAN, COLOR_WHITE
	};

	for (i = 0; i < 8; i++)
		init_pair(i + 1, ncurses_colors[i], -1);
}

static void set_ansi_attribute(const int attrib)
{
	switch (attrib) {
	case -1:
		return;
	case 0:
		standend();
		return;
	case 1:
		attrset(A_BOLD);
		return;
	}
	if (attrib >= 30 && attrib <= 37) {
		color_set(attrib - 29, NULL);
		return;
	}
}

static void process_ansi(FILE * fp)
{
	int i, c, num1, num2;
	char buf[MAX_ANSIBUF];
	char *nextnum;

	c = getc(fp);
	if (c != '[') {
		ungetc(c, fp);
		return;
	}
	for (i = 0; i < MAX_ANSIBUF; i++) {
		c = getc(fp);
		/* COLOUR SEQUENCE ENDS in 'm' */
		if (c == 'm') {
			buf[i] = '\0';
			break;
		}
		if (c < '0' && c > '9' && c != ';') {
			while (--i >= 0)
				ungetc(buf[i], fp);
			return;
		}
		buf[i] = (char)c;
	}
	num1 = strtol(buf, &nextnum, 10);
	if (nextnum != buf && nextnum[0] != '\0')
		num2 = strtol(nextnum + 1, NULL, 10);
	else
		num2 = -1;
	set_ansi_attribute(num1);
	set_ansi_attribute(num2);
}

static void __attribute__ ((__noreturn__)) do_exit(int status)
{
	if (curses_started)
		endwin();
	exit(status);
}

/* signal handler */
static void die(int notused __attribute__ ((__unused__)))
{
	do_exit(EXIT_SUCCESS);
}

static void winch_handler(int notused __attribute__ ((__unused__)))
{
	screen_size_changed = 1;
}

static char env_col_buf[24];
static char env_row_buf[24];
static int incoming_cols;
static int incoming_rows;

static void get_terminal_size(void)
{
	struct winsize w;
	if (!incoming_cols) {
		/* have we checked COLUMNS? */
		const char *s = getenv("COLUMNS");
		incoming_cols = -1;
		if (s && *s) {
			long t;
			char *endptr;
			t = strtol(s, &endptr, 0);
			if (!*endptr && 0 < t)
				incoming_cols = t;
			width = incoming_cols;
			snprintf(env_col_buf, sizeof env_col_buf, "COLUMNS=%ld",
				 width);
			putenv(env_col_buf);
		}
	}
	if (!incoming_rows) {
		/* have we checked LINES? */
		const char *s = getenv("LINES");
		incoming_rows = -1;
		if (s && *s) {
			long t;
			char *endptr;
			t = strtol(s, &endptr, 0);
			if (!*endptr && 0 < t)
				incoming_rows = t;
			height = incoming_rows;
			snprintf(env_row_buf, sizeof env_row_buf, "LINES=%ld",
				 height);
			putenv(env_row_buf);
		}
	}
	if (ioctl(STDERR_FILENO, TIOCGWINSZ, &w) == 0) {
		if (incoming_cols < 0 || incoming_rows < 0) {
			if (incoming_rows < 0 && w.ws_row > 0) {
				height = w.ws_row;
				snprintf(env_row_buf, sizeof env_row_buf,
					 "LINES=%ld", height);
				putenv(env_row_buf);
			}
			if (incoming_cols < 0 && w.ws_col > 0) {
				width = w.ws_col;
				snprintf(env_col_buf, sizeof env_col_buf,
					 "COLUMNS=%ld", width);
				putenv(env_col_buf);
			}
		}
	}
}

/* get current time in usec */
typedef unsigned long long watch_usec_t;
#define USECS_PER_SEC (1000000ull)
watch_usec_t get_time_usec()
{
	struct timeval now;
	gettimeofday(&now, NULL);
	return USECS_PER_SEC * now.tv_sec + now.tv_usec;
}

#ifdef WITH_WATCH8BIT
/* read a wide character from a popen'd stream */
#define MAX_ENC_BYTES 16
wint_t my_getwc(FILE * s);
wint_t my_getwc(FILE * s)
{
	/* assuming no encoding ever consumes more than 16 bytes */
	char i[MAX_ENC_BYTES];
	int byte = 0;
	int convert;
	int x;
	wchar_t rval;
	while (1) {
		i[byte] = getc(s);
		if (i[byte] == EOF) {
			return WEOF;
		}
		byte++;
		errno = 0;
		mbtowc(NULL, NULL, 0);
		convert = mbtowc(&rval, i, byte);
		x = errno;
		if (convert > 0) {
			/* legal conversion */
			return rval;
		}
		if (byte == MAX_ENC_BYTES) {
			while (byte > 1) {
				/* at least *try* to fix up */
				ungetc(i[--byte], s);
			}
			errno = -EILSEQ;
			return WEOF;
		}
	}
}
#endif	/* WITH_WATCH8BIT */

void output_header(char *restrict command, double interval)
{
	time_t t = time(NULL);
	char *ts = ctime(&t);
	int tsl = strlen(ts);
	char *header;

	/*
	 * left justify interval and command, right justify time,
	 * clipping all to fit window width
	 */
	int hlen = asprintf(&header, _("Every %.1fs: "), interval);

	/*
	 * the rules:
	 *   width < tsl : print nothing
	 *   width < tsl + hlen + 1: print ts
	 *   width = tsl + hlen + 1: print header, ts
	 *   width < tsl + hlen + 4: print header, ..., ts
	 *   width < tsl + hlen +    wcommand_columns: print header,
	 *                           truncated wcommand, ..., ts
	 *   width > "": print header, wcomand, ts
	 * this is slightly different from how it used to be
	 */
	if (width < tsl) {
		free(header);
		return;
	}
	if (tsl + hlen + 1 <= width) {
		mvaddstr(0, 0, header);
		if (tsl + hlen + 2 <= width) {
			if (width < tsl + hlen + 4) {
				mvaddstr(0, width - tsl - 4, "... ");
			} else {
#ifdef WITH_WATCH8BIT
				if (width < tsl + hlen + wcommand_columns) {
					/* print truncated */
					int available = width - tsl - hlen;
					int in_use = wcommand_columns;
					int wcomm_len = wcommand_characters;
					while (available - 4 < in_use) {
						wcomm_len--;
						in_use = wcswidth(wcommand, wcomm_len);
					}
					mvaddnwstr(0, hlen, wcommand, wcomm_len);
					mvaddstr(0, width - tsl - 4, "... ");
				} else {
					mvaddwstr(0, hlen, wcommand);
				}
#else
				mvaddnstr(0, hlen, command, width - tsl - hlen);
#endif	/* WITH_WATCH8BIT */
			}
		}
	}
	mvaddstr(0, width - tsl + 1, ts);
	free(header);
	return;
}

int run_command(char *restrict command, char **restrict command_argv)
{
	FILE *p;
	int x, y;
	int oldeolseen = 1;
	int pipefd[2];
	pid_t child;
	int exit_early = 0;
	int status;

	/* allocate pipes */
	if (pipe(pipefd) < 0)
		xerr(7, _("unable to create IPC pipes"));

	/* flush stdout and stderr, since we're about to do fd stuff */
	fflush(stdout);
	fflush(stderr);

	/* fork to prepare to run command */
	child = fork();

	if (child < 0) {		/* fork error */
		xerr(2, _("unable to fork process"));
	} else if (child == 0) {	/* in child */
		close(pipefd[0]);		/* child doesn't need read side of pipe */
		close(1);			/* prepare to replace stdout with pipe */
		if (dup2(pipefd[1], 1) < 0) {	/* replace stdout with write side of pipe */
			xerr(3, _("dup2 failed"));
		}
		dup2(1, 2);			/* stderr should default to stdout */

		if (flags & WATCH_EXEC) {	/* pass command to exec instead of system */
			if (execvp(command_argv[0], command_argv) == -1) {
				xerr(4, _("unable to execute '%s'"),
				     command_argv[0]);
			}
		} else {
			status = system(command);	/* watch manpage promises sh quoting */
			/* propagate command exit status as child exit status */
			if (!WIFEXITED(status)) {	/* child exits nonzero if command does */
				exit(EXIT_FAILURE);
			} else {
				exit(WEXITSTATUS(status));
			}
		}
	}

	/* otherwise, we're in parent */
	close(pipefd[1]);	/* close write side of pipe */
	if ((p = fdopen(pipefd[0], "r")) == NULL)
		xerr(5, _("fdopen"));

	for (y = show_title; y < height; y++) {
		int eolseen = 0, tabpending = 0;
#ifdef WITH_WATCH8BIT
		wint_t carry = WEOF;
#endif
		for (x = 0; x < width; x++) {
#ifdef WITH_WATCH8BIT
			wint_t c = ' ';
#else
			int c = ' ';
#endif
			int attr = 0;

			if (!eolseen) {
				/* if there is a tab pending, just
				 * spit spaces until the next stop
				 * instead of reading characters */
				if (!tabpending)
#ifdef WITH_WATCH8BIT
					do {
						if (carry == WEOF) {
							c = my_getwc(p);
						} else {
							c = carry;
							carry = WEOF;
						}
					} while (c != WEOF && !isprint(c)
						 && c < 12
						 && wcwidth(c) == 0
						 && c != L'\n'
						 && c != L'\t'
						 && (c != L'\033'
						     || !(flags & WATCH_COLOR)));
#else
					do
						c = getc(p);
					while (c != EOF && !isprint(c)
					       && c != '\n'
					       && c != '\t'
					       && (c != L'\033'
						   || !(flags & WATCH_COLOR)));
#endif
				if (c == L'\033' && (flags & WATCH_COLOR)) {
					x--;
					process_ansi(p);
					continue;
				}
				if (c == L'\n')
					if (!oldeolseen && x == 0) {
						x = -1;
						continue;
					} else
						eolseen = 1;
				else if (c == L'\t')
					tabpending = 1;
#ifdef WITH_WATCH8BIT
				if (x == width - 1 && wcwidth(c) == 2) {
					y++;
					x = -1;		/* process this double-width */
					carry = c;	/* character on the next line */
					continue;	/* because it won't fit here */
				}
				if (c == WEOF || c == L'\n' || c == L'\t')
					c = L' ';
#else
				if (c == EOF || c == '\n' || c == '\t')
					c = ' ';
#endif
				if (tabpending && (((x + 1) % 8) == 0))
					tabpending = 0;
			}
			move(y, x);
			if (!first_screen && !exit_early && (flags & WATCH_CHGEXIT)) {
#ifdef WITH_WATCH8BIT
				cchar_t oldc;
				in_wch(&oldc);
				exit_early = (wchar_t) c != oldc.chars[0];
#else
				chtype oldch = inch();
				unsigned char oldc = oldch & A_CHARTEXT;
				exit_early = (unsigned char)c != oldc;
#endif
			}
			if (flags & WATCH_DIFF) {
#ifdef WITH_WATCH8BIT
				cchar_t oldc;
				in_wch(&oldc);
				attr = !first_screen
				    && ((wchar_t) c != oldc.chars[0]
					||
					((flags & WATCH_CUMUL)
					 && (oldc.attr & A_ATTRIBUTES)));
#else
				chtype oldch = inch();
				unsigned char oldc = oldch & A_CHARTEXT;
				attr = !first_screen
				    && ((unsigned char)c != oldc
					||
					((flags & WATCH_CUMUL)
					 && (oldch & A_ATTRIBUTES)));
#endif
			}
			if (attr)
				standout();
#ifdef WITH_WATCH8BIT
			addnwstr((wchar_t *) & c, 1);
#else
			addch(c);
#endif
			if (attr)
				standend();
#ifdef WITH_WATCH8BIT
			if (wcwidth(c) == 0) {
				x--;
			}
			if (wcwidth(c) == 2) {
				x++;
			}
#endif
		}
		oldeolseen = eolseen;
	}

	fclose(p);

	/* harvest child process and get status, propagated from command */
	if (waitpid(child, &status, 0) < 0)
		xerr(8, _("waitpid"));

	/* if child process exited in error, beep if option_beep is set */
	if ((!WIFEXITED(status) || WEXITSTATUS(status))) {
		if (flags & WATCH_BEEP)
			beep();
		if (flags & WATCH_ERREXIT) {
			mvaddstr(height - 1, 0,
				 _("command exit with a non-zero status, press a key to exit"));
			refresh();
			fgetc(stdin);
			endwin();
			exit(8);
		}
	}
	first_screen = 0;
	refresh();
	return exit_early;
}

int main(int argc, char *argv[])
{
	int optc;
	double interval = 2;
	char *command;
	char **command_argv;
	int command_length = 0;	/* not including final \0 */
	watch_usec_t next_loop;	/* next loop time in us, used for precise time
				 * keeping only */
#ifdef WITH_WATCH8BIT
	wchar_t *wcommand = NULL;
	int wcommand_columns = 0;	/* not including final \0 */
	int wcommand_characters = 0;	/* not including final \0 */
#endif	/* WITH_WATCH8BIT */

<<<<<<< HEAD
	int pipefd[2];
	int status;
	pid_t child;

=======
>>>>>>> f97fd766
	static struct option longopts[] = {
		{"color", no_argument, 0, 'c'},
		{"differences", optional_argument, 0, 'd'},
		{"help", no_argument, 0, 'h'},
		{"interval", required_argument, 0, 'n'},
		{"beep", no_argument, 0, 'b'},
		{"errexit", no_argument, 0, 'e'},
		{"chgexit", no_argument, 0, 'g'},
		{"exec", no_argument, 0, 'x'},
		{"precise", no_argument, 0, 'p'},
		{"no-title", no_argument, 0, 't'},
		{"version", no_argument, 0, 'v'},
		{0, 0, 0, 0}
	};

	program_invocation_name = program_invocation_short_name;
	setlocale(LC_ALL, "");
	bindtextdomain(PACKAGE, LOCALEDIR);
	textdomain(PACKAGE);
	atexit(close_stdout);

	while ((optc =
		getopt_long(argc, argv, "+bced::ghn:pvtx", longopts, (int *)0))
	       != EOF) {
		switch (optc) {
		case 'b':
			flags |= WATCH_BEEP;
			break;
		case 'c':
			flags |= WATCH_COLOR;
			break;
		case 'd':
			flags |= WATCH_DIFF;
			if (optarg)
				flags |= WATCH_CUMUL;
			break;
		case 'e':
			flags |= WATCH_ERREXIT;
			break;
		case 'g':
			flags |= WATCH_CHGEXIT;
			break;
		case 't':
			show_title = 0;
			break;
		case 'x':
			flags |= WATCH_EXEC;
			break;
		case 'n':
			interval = strtod_or_err(optarg, _("failed to parse argument"));
			if (interval < 0.1)
				interval = 0.1;
			if (interval > ~0u / 1000000)
				interval = ~0u / 1000000;
			break;
		case 'p':
			precise_timekeeping = 1;
			break;
		case 'h':
			usage(stdout);
			break;
		case 'v':
			printf(PROCPS_NG_VERSION);
			return EXIT_SUCCESS;
		default:
			usage(stderr);
			break;
		}
	}

	if (optind >= argc)
		usage(stderr);

	/* save for later */
	command_argv = &(argv[optind]);

	command = xstrdup(argv[optind++]);
	command_length = strlen(command);
	for (; optind < argc; optind++) {
		char *endp;
		int s = strlen(argv[optind]);
		/* space and \0 */
		command = xrealloc(command, command_length + s + 2);
		endp = command + command_length;
		*endp = ' ';
		memcpy(endp + 1, argv[optind], s);
		/* space then string length */
		command_length += 1 + s;
		command[command_length] = '\0';
	}

#ifdef WITH_WATCH8BIT
	/* convert to wide for printing purposes */
	/*mbstowcs(NULL, NULL, 0); */
	wcommand_characters = mbstowcs(NULL, command, 0);
	if (wcommand_characters < 0) {
		fprintf(stderr, _("unicode handling error\n"));
		exit(EXIT_FAILURE);
	}
	wcommand =
	    (wchar_t *) malloc((wcommand_characters + 1) * sizeof(wcommand));
	if (wcommand == NULL) {
		fprintf(stderr, _("unicode handling error (malloc)\n"));
		exit(EXIT_FAILURE);
	}
	mbstowcs(wcommand, command, wcommand_characters + 1);
	wcommand_columns = wcswidth(wcommand, -1);
#endif	/* WITH_WATCH8BIT */

	get_terminal_size();

	/* Catch keyboard interrupts so we can put tty back in a sane
	 * state.  */
	signal(SIGINT, die);
	signal(SIGTERM, die);
	signal(SIGHUP, die);
	signal(SIGWINCH, winch_handler);

	/* Set up tty for curses use.  */
	curses_started = 1;
	initscr();
	if (flags & WATCH_COLOR) {
		if (has_colors()) {
			start_color();
			use_default_colors();
			init_ansi_colors();
		} else {
			flags |= WATCH_COLOR;
		}
	}
	nonl();
	noecho();
	cbreak();

	if (precise_timekeeping)
		next_loop = get_time_usec();

	while (1) {
<<<<<<< HEAD
		time_t t = time(NULL);
		char *ts = ctime(&t);
		int tsl = strlen(ts);
		char *header;
		FILE *p;
		int x, y;
		int oldeolseen = 1;

=======
>>>>>>> f97fd766
		if (screen_size_changed) {
			get_terminal_size();
			resizeterm(height, width);
			clear();
			/* redrawwin(stdscr); */
			screen_size_changed = 0;
			first_screen = 1;
		}

<<<<<<< HEAD
		if (show_title) {
			/*
			 * left justify interval and command, right
			 * justify time, clipping all to fit window
			 * width
			 */
			int hlen = asprintf(&header, _("Every %.1fs: "), interval);

			/*
			 * the rules:
			 *   width < tsl : print nothing
			 *   width < tsl + hlen + 1: print ts
			 *   width = tsl + hlen + 1: print header, ts
			 *   width < tsl + hlen + 4: print header, ..., ts
			 *   width < tsl + hlen +    wcommand_columns: print
			 *                           header, truncated wcommand,
			 *                           ..., ts
			 *   width > "": print header, wcomand, ts
			 * this is slightly different from how it used to be
			 */
			if (width >= tsl) {
				if (width >= tsl + hlen + 1) {
					mvaddstr(0, 0, header);
					if (width >= tsl + hlen + 2) {
						if (width < tsl + hlen + 4) {
							mvaddstr(0,
								 width - tsl -
								 4, "...  ");
						} else {
#ifdef WITH_WATCH8BIT
							if (width <
							    tsl + hlen +
							    wcommand_columns) {
								/* print truncated */
								int avail_columns = width - tsl - hlen;
								int using_columns = wcommand_columns;
								int using_characters = wcommand_characters;
								while (using_columns > avail_columns - 4) {
									using_characters--;
									using_columns
									    =
									    wcswidth
									    (wcommand,
									     using_characters);
								}
								mvaddnwstr(0,
									   hlen,
									   wcommand,
									   using_characters);
								mvaddstr(0,
									 width -
									 tsl -
									 4,
									 "... ");
							} else {
								mvaddwstr(0,
									  hlen,
									  wcommand);
							}
#else
							mvaddnstr(0, hlen,
								  command,
								  width - tsl -
								  hlen);
#endif	/* WITH_WATCH8BIT */
						}
					}
				}
				mvaddstr(0, width - tsl + 1, ts);
			}

			free(header);
		}

		/* allocate pipes */
		if (pipe(pipefd) < 0)
			xerr(7, _("unable to create IPC pipes"));

		/* flush stdout and stderr, since we're about to do fd stuff */
		fflush(stdout);
		fflush(stderr);

		/* fork to prepare to run command */
		child = fork();

		if (child < 0) {	/* fork error */
			xerr(2, _("unable to fork process"));
		} else if (child == 0) {	/* in child */
			close(pipefd[0]);	/* child doesn't need read side of pipe */
			close(1);		/* prepare to replace stdout with pipe */
			if (dup2(pipefd[1], 1) < 0) {	/* replace stdout with write side of pipe */
				xerr(3, _("dup2 failed"));
			}
			dup2(1, 2);	/* stderr should default to stdout */

			if (option_exec) {	/* pass command to exec instead of system */
				if (execvp(command_argv[0], command_argv) == -1) {
					xerr(4, _("unable to execute '%s'"), command_argv[0]);
				}
			} else {
				status = system(command);	/* watch manpage promises sh quoting */

				/* propagate command exit status as child exit status */
				if (!WIFEXITED(status)) {	/* child exits nonzero if command does */
					exit(EXIT_FAILURE);
				} else {
					exit(WEXITSTATUS(status));
				}
			}

		}

		/* otherwise, we're in parent */
		close(pipefd[1]);	/* close write side of pipe */
		if ((p = fdopen(pipefd[0], "r")) == NULL)
			xerr(5, _("fdopen"));

		int exit_early = 0;
		for (y = show_title; y < height; y++) {
			int eolseen = 0, tabpending = 0;
#ifdef WITH_WATCH8BIT
			wint_t carry = WEOF;
#endif	/* WITH_WATCH8BIT */
			for (x = 0; x < width; x++) {
#ifdef WITH_WATCH8BIT
				wint_t c = ' ';
#else
				int c = ' ';
#endif	/* WITH_WATCH8BIT */
				int attr = 0;

				if (!eolseen) {
					/* if there is a tab pending, just
					 * spit spaces until the next stop
					 * instead of reading characters */
					if (!tabpending)
#ifdef WITH_WATCH8BIT
						do {
							if (carry == WEOF) {
								c = my_getwc(p);
							} else {
								c = carry;
								carry = WEOF;
							}
						} while (c != WEOF
							 && !isprint(c)
							 && c < 12
							 && wcwidth(c) == 0
							 && c != L'\n'
							 && c != L'\t'
							 && (c != L'\033'
							     || option_color !=
							     1));
#else
						do
							c = getc(p);
						while (c != EOF && !isprint(c)
						       && c != '\n'
						       && c != '\t'
						       && (c != L'\033'
							   || option_color !=
							   1));
#endif	/* WITH_WATCH8BIT */
					if (c == L'\033' && option_color == 1) {
						x--;
						process_ansi(p);
						continue;
					}
					if (c == L'\n')
						if (!oldeolseen && x == 0) {
							x = -1;
							continue;
						} else
							eolseen = 1;
					else if (c == L'\t')
						tabpending = 1;
#ifdef WITH_WATCH8BIT
					if (x == width - 1 && wcwidth(c) == 2) {
						y++;
						x = -1;		/* process this double-width */
						carry = c;	/* character on the next line */
						continue;	/* because it won't fit here */
					}
					if (c == WEOF || c == L'\n'
					    || c == L'\t')
						c = L' ';
#else
					if (c == EOF || c == '\n' || c == '\t')
						c = ' ';
#endif	/* WITH_WATCH8BIT */
					if (tabpending && (((x + 1) % 8) == 0))
						tabpending = 0;
				}
				move(y, x);
				if (!first_screen && !exit_early && option_chgexit) {
#ifdef WITH_WATCH8BIT
					cchar_t oldc;
					in_wch(&oldc);
					exit_early = (wchar_t) c != oldc.chars[0];
#else
					chtype oldch = inch();
					unsigned char oldc = oldch & A_CHARTEXT;
					exit_early = (unsigned char) c != oldc;
#endif	/* WITH_WATCH8BIT */
				}
				if (option_differences) {
#ifdef WITH_WATCH8BIT
					cchar_t oldc;
					in_wch(&oldc);
					attr = !first_screen
					    && ((wchar_t) c != oldc.chars[0]
						||
						(option_differences_cumulative
						 && (oldc.
						     attr & A_ATTRIBUTES)));
#else
					chtype oldch = inch();
					unsigned char oldc = oldch & A_CHARTEXT;
					attr = !first_screen
					    && ((unsigned char)c != oldc
						||
						(option_differences_cumulative
						 && (oldch & A_ATTRIBUTES)));
#endif	/* WITH_WATCH8BIT */
				}
				if (attr)
					standout();
#ifdef WITH_WATCH8BIT
				addnwstr((wchar_t *) & c, 1);
#else
				addch(c);
#endif	/* WITH_WATCH8BIT */
				if (attr)
					standend();
#ifdef WITH_WATCH8BIT
				if (wcwidth(c) == 0) {
					x--;
				}
				if (wcwidth(c) == 2) {
					x++;
				}
#endif	/* WITH_WATCH8BIT */
			}
			oldeolseen = eolseen;
		}

		fclose(p);

		/* harvest child process and get status, propagated from command */
		if (waitpid(child, &status, 0) < 0)
			xerr(8, _("waitpid"));

		/* if child process exited in error, beep if option_beep is set */
		if ((!WIFEXITED(status) || WEXITSTATUS(status))) {
			if (option_beep)
				beep();
			if (option_errexit) {
				mvaddstr(height - 1, 0,
					 _("command exit with a non-zero status, press a key to exit"));
				refresh();
				fgetc(stdin);
				endwin();
				exit(8);
			}
		}
		first_screen = 0;
		refresh();

		if (exit_early)
			break;

=======
		if (show_title)
			output_header(command, interval);

		if (run_command(command, command_argv))
			break;
>>>>>>> f97fd766
		if (precise_timekeeping) {
			watch_usec_t cur_time = get_time_usec();
			next_loop += USECS_PER_SEC * interval;
			if (cur_time < next_loop)
				usleep(next_loop - cur_time);
		} else
			usleep(interval * 1000000);
	}

	endwin();
	return EXIT_SUCCESS;
}<|MERGE_RESOLUTION|>--- conflicted
+++ resolved
@@ -570,13 +570,6 @@
 	int wcommand_characters = 0;	/* not including final \0 */
 #endif	/* WITH_WATCH8BIT */
 
-<<<<<<< HEAD
-	int pipefd[2];
-	int status;
-	pid_t child;
-
-=======
->>>>>>> f97fd766
 	static struct option longopts[] = {
 		{"color", no_argument, 0, 'c'},
 		{"differences", optional_argument, 0, 'd'},
@@ -715,17 +708,6 @@
 		next_loop = get_time_usec();
 
 	while (1) {
-<<<<<<< HEAD
-		time_t t = time(NULL);
-		char *ts = ctime(&t);
-		int tsl = strlen(ts);
-		char *header;
-		FILE *p;
-		int x, y;
-		int oldeolseen = 1;
-
-=======
->>>>>>> f97fd766
 		if (screen_size_changed) {
 			get_terminal_size();
 			resizeterm(height, width);
@@ -735,285 +717,11 @@
 			first_screen = 1;
 		}
 
-<<<<<<< HEAD
-		if (show_title) {
-			/*
-			 * left justify interval and command, right
-			 * justify time, clipping all to fit window
-			 * width
-			 */
-			int hlen = asprintf(&header, _("Every %.1fs: "), interval);
-
-			/*
-			 * the rules:
-			 *   width < tsl : print nothing
-			 *   width < tsl + hlen + 1: print ts
-			 *   width = tsl + hlen + 1: print header, ts
-			 *   width < tsl + hlen + 4: print header, ..., ts
-			 *   width < tsl + hlen +    wcommand_columns: print
-			 *                           header, truncated wcommand,
-			 *                           ..., ts
-			 *   width > "": print header, wcomand, ts
-			 * this is slightly different from how it used to be
-			 */
-			if (width >= tsl) {
-				if (width >= tsl + hlen + 1) {
-					mvaddstr(0, 0, header);
-					if (width >= tsl + hlen + 2) {
-						if (width < tsl + hlen + 4) {
-							mvaddstr(0,
-								 width - tsl -
-								 4, "...  ");
-						} else {
-#ifdef WITH_WATCH8BIT
-							if (width <
-							    tsl + hlen +
-							    wcommand_columns) {
-								/* print truncated */
-								int avail_columns = width - tsl - hlen;
-								int using_columns = wcommand_columns;
-								int using_characters = wcommand_characters;
-								while (using_columns > avail_columns - 4) {
-									using_characters--;
-									using_columns
-									    =
-									    wcswidth
-									    (wcommand,
-									     using_characters);
-								}
-								mvaddnwstr(0,
-									   hlen,
-									   wcommand,
-									   using_characters);
-								mvaddstr(0,
-									 width -
-									 tsl -
-									 4,
-									 "... ");
-							} else {
-								mvaddwstr(0,
-									  hlen,
-									  wcommand);
-							}
-#else
-							mvaddnstr(0, hlen,
-								  command,
-								  width - tsl -
-								  hlen);
-#endif	/* WITH_WATCH8BIT */
-						}
-					}
-				}
-				mvaddstr(0, width - tsl + 1, ts);
-			}
-
-			free(header);
-		}
-
-		/* allocate pipes */
-		if (pipe(pipefd) < 0)
-			xerr(7, _("unable to create IPC pipes"));
-
-		/* flush stdout and stderr, since we're about to do fd stuff */
-		fflush(stdout);
-		fflush(stderr);
-
-		/* fork to prepare to run command */
-		child = fork();
-
-		if (child < 0) {	/* fork error */
-			xerr(2, _("unable to fork process"));
-		} else if (child == 0) {	/* in child */
-			close(pipefd[0]);	/* child doesn't need read side of pipe */
-			close(1);		/* prepare to replace stdout with pipe */
-			if (dup2(pipefd[1], 1) < 0) {	/* replace stdout with write side of pipe */
-				xerr(3, _("dup2 failed"));
-			}
-			dup2(1, 2);	/* stderr should default to stdout */
-
-			if (option_exec) {	/* pass command to exec instead of system */
-				if (execvp(command_argv[0], command_argv) == -1) {
-					xerr(4, _("unable to execute '%s'"), command_argv[0]);
-				}
-			} else {
-				status = system(command);	/* watch manpage promises sh quoting */
-
-				/* propagate command exit status as child exit status */
-				if (!WIFEXITED(status)) {	/* child exits nonzero if command does */
-					exit(EXIT_FAILURE);
-				} else {
-					exit(WEXITSTATUS(status));
-				}
-			}
-
-		}
-
-		/* otherwise, we're in parent */
-		close(pipefd[1]);	/* close write side of pipe */
-		if ((p = fdopen(pipefd[0], "r")) == NULL)
-			xerr(5, _("fdopen"));
-
-		int exit_early = 0;
-		for (y = show_title; y < height; y++) {
-			int eolseen = 0, tabpending = 0;
-#ifdef WITH_WATCH8BIT
-			wint_t carry = WEOF;
-#endif	/* WITH_WATCH8BIT */
-			for (x = 0; x < width; x++) {
-#ifdef WITH_WATCH8BIT
-				wint_t c = ' ';
-#else
-				int c = ' ';
-#endif	/* WITH_WATCH8BIT */
-				int attr = 0;
-
-				if (!eolseen) {
-					/* if there is a tab pending, just
-					 * spit spaces until the next stop
-					 * instead of reading characters */
-					if (!tabpending)
-#ifdef WITH_WATCH8BIT
-						do {
-							if (carry == WEOF) {
-								c = my_getwc(p);
-							} else {
-								c = carry;
-								carry = WEOF;
-							}
-						} while (c != WEOF
-							 && !isprint(c)
-							 && c < 12
-							 && wcwidth(c) == 0
-							 && c != L'\n'
-							 && c != L'\t'
-							 && (c != L'\033'
-							     || option_color !=
-							     1));
-#else
-						do
-							c = getc(p);
-						while (c != EOF && !isprint(c)
-						       && c != '\n'
-						       && c != '\t'
-						       && (c != L'\033'
-							   || option_color !=
-							   1));
-#endif	/* WITH_WATCH8BIT */
-					if (c == L'\033' && option_color == 1) {
-						x--;
-						process_ansi(p);
-						continue;
-					}
-					if (c == L'\n')
-						if (!oldeolseen && x == 0) {
-							x = -1;
-							continue;
-						} else
-							eolseen = 1;
-					else if (c == L'\t')
-						tabpending = 1;
-#ifdef WITH_WATCH8BIT
-					if (x == width - 1 && wcwidth(c) == 2) {
-						y++;
-						x = -1;		/* process this double-width */
-						carry = c;	/* character on the next line */
-						continue;	/* because it won't fit here */
-					}
-					if (c == WEOF || c == L'\n'
-					    || c == L'\t')
-						c = L' ';
-#else
-					if (c == EOF || c == '\n' || c == '\t')
-						c = ' ';
-#endif	/* WITH_WATCH8BIT */
-					if (tabpending && (((x + 1) % 8) == 0))
-						tabpending = 0;
-				}
-				move(y, x);
-				if (!first_screen && !exit_early && option_chgexit) {
-#ifdef WITH_WATCH8BIT
-					cchar_t oldc;
-					in_wch(&oldc);
-					exit_early = (wchar_t) c != oldc.chars[0];
-#else
-					chtype oldch = inch();
-					unsigned char oldc = oldch & A_CHARTEXT;
-					exit_early = (unsigned char) c != oldc;
-#endif	/* WITH_WATCH8BIT */
-				}
-				if (option_differences) {
-#ifdef WITH_WATCH8BIT
-					cchar_t oldc;
-					in_wch(&oldc);
-					attr = !first_screen
-					    && ((wchar_t) c != oldc.chars[0]
-						||
-						(option_differences_cumulative
-						 && (oldc.
-						     attr & A_ATTRIBUTES)));
-#else
-					chtype oldch = inch();
-					unsigned char oldc = oldch & A_CHARTEXT;
-					attr = !first_screen
-					    && ((unsigned char)c != oldc
-						||
-						(option_differences_cumulative
-						 && (oldch & A_ATTRIBUTES)));
-#endif	/* WITH_WATCH8BIT */
-				}
-				if (attr)
-					standout();
-#ifdef WITH_WATCH8BIT
-				addnwstr((wchar_t *) & c, 1);
-#else
-				addch(c);
-#endif	/* WITH_WATCH8BIT */
-				if (attr)
-					standend();
-#ifdef WITH_WATCH8BIT
-				if (wcwidth(c) == 0) {
-					x--;
-				}
-				if (wcwidth(c) == 2) {
-					x++;
-				}
-#endif	/* WITH_WATCH8BIT */
-			}
-			oldeolseen = eolseen;
-		}
-
-		fclose(p);
-
-		/* harvest child process and get status, propagated from command */
-		if (waitpid(child, &status, 0) < 0)
-			xerr(8, _("waitpid"));
-
-		/* if child process exited in error, beep if option_beep is set */
-		if ((!WIFEXITED(status) || WEXITSTATUS(status))) {
-			if (option_beep)
-				beep();
-			if (option_errexit) {
-				mvaddstr(height - 1, 0,
-					 _("command exit with a non-zero status, press a key to exit"));
-				refresh();
-				fgetc(stdin);
-				endwin();
-				exit(8);
-			}
-		}
-		first_screen = 0;
-		refresh();
-
-		if (exit_early)
-			break;
-
-=======
 		if (show_title)
 			output_header(command, interval);
 
 		if (run_command(command, command_argv))
 			break;
->>>>>>> f97fd766
 		if (precise_timekeeping) {
 			watch_usec_t cur_time = get_time_usec();
 			next_loop += USECS_PER_SEC * interval;
